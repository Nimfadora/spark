/*
 * Licensed to the Apache Software Foundation (ASF) under one or more
 * contributor license agreements.  See the NOTICE file distributed with
 * this work for additional information regarding copyright ownership.
 * The ASF licenses this file to You under the Apache License, Version 2.0
 * (the "License"); you may not use this file except in compliance with
 * the License.  You may obtain a copy of the License at
 *
 *    http://www.apache.org/licenses/LICENSE-2.0
 *
 * Unless required by applicable law or agreed to in writing, software
 * distributed under the License is distributed on an "AS IS" BASIS,
 * WITHOUT WARRANTIES OR CONDITIONS OF ANY KIND, either express or implied.
 * See the License for the specific language governing permissions and
 * limitations under the License.
 */

package org.apache.spark.deploy.yarn

import java.net.{InetAddress, UnknownHostException, URI}
import java.nio.ByteBuffer

import scala.collection.JavaConversions._
import scala.collection.mutable.HashMap
import scala.collection.mutable.Map

import org.apache.hadoop.conf.Configuration
import org.apache.hadoop.fs.{FileContext, FileStatus, FileSystem, Path, FileUtil}
import org.apache.hadoop.fs.permission.FsPermission;
import org.apache.hadoop.mapred.Master
<<<<<<< HEAD
import org.apache.hadoop.net.NetUtils
=======
import org.apache.hadoop.io.DataOutputBuffer
>>>>>>> 2fead510
import org.apache.hadoop.security.UserGroupInformation
import org.apache.hadoop.yarn.api._
import org.apache.hadoop.yarn.api.ApplicationConstants.Environment
import org.apache.hadoop.yarn.api.protocolrecords._
import org.apache.hadoop.yarn.api.records._
import org.apache.hadoop.yarn.client.YarnClientImpl
import org.apache.hadoop.yarn.conf.YarnConfiguration
import org.apache.hadoop.yarn.ipc.YarnRPC
import org.apache.hadoop.yarn.util.{Apps, Records}

<<<<<<< HEAD
import org.apache.spark.Logging 
import org.apache.spark.util.Utils
import org.apache.spark.deploy.SparkHadoopUtil
=======
import scala.collection.mutable.HashMap
import scala.collection.mutable.Map
import scala.collection.JavaConversions._

import org.apache.spark.Logging
>>>>>>> 2fead510


class Client(conf: Configuration, args: ClientArguments) extends YarnClientImpl with Logging {

  def this(args: ClientArguments) = this(new Configuration(), args)

  var rpc: YarnRPC = YarnRPC.create(conf)
  val yarnConf: YarnConfiguration = new YarnConfiguration(conf)
  val credentials = UserGroupInformation.getCurrentUser().getCredentials()
  private val SPARK_STAGING: String = ".sparkStaging"
  private val distCacheMgr = new ClientDistributedCacheManager()

  // Staging directory is private! -> rwx--------
  val STAGING_DIR_PERMISSION: FsPermission = FsPermission.createImmutable(0700:Short)
  // App files are world-wide readable and owner writable -> rw-r--r--
  val APP_FILE_PERMISSION: FsPermission = FsPermission.createImmutable(0644:Short) 

  def run() {
    validateArgs()

    init(yarnConf)
    start()
    logClusterResourceDetails()

    val newApp = super.getNewApplication()
    val appId = newApp.getApplicationId()

    verifyClusterResources(newApp)
    val appContext = createApplicationSubmissionContext(appId)
    val appStagingDir = getAppStagingDir(appId)
    val localResources = prepareLocalResources(appStagingDir)
    val env = setupLaunchEnv(localResources, appStagingDir)
    val amContainer = createContainerLaunchContext(newApp, localResources, env)

    appContext.setQueue(args.amQueue)
    appContext.setAMContainerSpec(amContainer)
    appContext.setUser(UserGroupInformation.getCurrentUser().getShortUserName())

    submitApp(appContext)

    monitorApplication(appId)
    System.exit(0)
  }

  def validateArgs() = {
    Map((System.getenv("SPARK_JAR") == null) -> "Error: You must set SPARK_JAR environment variable!",
      (args.userJar == null) -> "Error: You must specify a user jar!",
      (args.userClass == null) -> "Error: You must specify a user class!",
      (args.numWorkers <= 0) -> "Error: You must specify atleast 1 worker!",
      (args.amMemory <= YarnAllocationHandler.MEMORY_OVERHEAD) ->
        ("Error: AM memory size must be greater then: " + YarnAllocationHandler.MEMORY_OVERHEAD),
      (args.workerMemory <= YarnAllocationHandler.MEMORY_OVERHEAD) ->
        ("Error: Worker memory size must be greater then: " + YarnAllocationHandler.MEMORY_OVERHEAD.toString()))
    .foreach { case(cond, errStr) => 
      if (cond) {
        logError(errStr)
        args.printUsageAndExit(1)
      }
    }
  }

  def getAppStagingDir(appId: ApplicationId): String = {
    SPARK_STAGING + Path.SEPARATOR + appId.toString() + Path.SEPARATOR
  }

  def logClusterResourceDetails() {
    val clusterMetrics: YarnClusterMetrics = super.getYarnClusterMetrics
    logInfo("Got Cluster metric info from ASM, numNodeManagers = " +
      clusterMetrics.getNumNodeManagers)

    val queueInfo: QueueInfo = super.getQueueInfo(args.amQueue)
    logInfo("""Queue info ... queueName = %s, queueCurrentCapacity = %s, queueMaxCapacity = %s,
      queueApplicationCount = %s, queueChildQueueCount = %s""".format(
        queueInfo.getQueueName,
        queueInfo.getCurrentCapacity,
        queueInfo.getMaximumCapacity,
        queueInfo.getApplications.size,
        queueInfo.getChildQueues.size)
  }
<<<<<<< HEAD


=======
  
>>>>>>> 2fead510
  def verifyClusterResources(app: GetNewApplicationResponse) = { 
    val maxMem = app.getMaximumResourceCapability().getMemory()
    logInfo("Max mem capabililty of a single resource in this cluster " + maxMem)

    // If we have requested more then the clusters max for a single resource then exit.
    if (args.workerMemory > maxMem) {
      logError("the worker size is to large to run on this cluster " + args.workerMemory)
      System.exit(1)
    }
    val amMem = args.amMemory + YarnAllocationHandler.MEMORY_OVERHEAD
    if (amMem > maxMem) {
      logError("AM size is to large to run on this cluster "  + amMem)
      System.exit(1)
    }

    // We could add checks to make sure the entire cluster has enough resources but that involves
    // getting all the node reports and computing ourselves 
  }

  def createApplicationSubmissionContext(appId: ApplicationId): ApplicationSubmissionContext = {
    logInfo("Setting up application submission context for ASM")
    val appContext = Records.newRecord(classOf[ApplicationSubmissionContext])
    appContext.setApplicationId(appId)
    appContext.setApplicationName(args.appName)
    return appContext
  }

  /** See if two file systems are the same or not. */
  private def compareFs(srcFs: FileSystem, destFs: FileSystem): Boolean = {
    val srcUri = srcFs.getUri()
    val dstUri = destFs.getUri()
    if (srcUri.getScheme() == null) {
      return false
    }
    if (!srcUri.getScheme().equals(dstUri.getScheme())) {
      return false
    }
    var srcHost = srcUri.getHost()
    var dstHost = dstUri.getHost()
    if ((srcHost != null) && (dstHost != null)) {
      try {
        srcHost = InetAddress.getByName(srcHost).getCanonicalHostName()
        dstHost = InetAddress.getByName(dstHost).getCanonicalHostName()
      } catch {
        case e: UnknownHostException =>
          return false
      }
      if (!srcHost.equals(dstHost)) {
        return false
      }
    } else if (srcHost == null && dstHost != null) {
      return false
    } else if (srcHost != null && dstHost == null) {
      return false
    }
    //check for ports
    if (srcUri.getPort() != dstUri.getPort()) {
      return false
    }
    return true
  }

  /** Copy the file into HDFS if needed. */
  private def copyRemoteFile(
      dstDir: Path,
      originalPath: Path,
      replication: Short,
      setPerms: Boolean = false): Path = {
    val fs = FileSystem.get(conf)
    val remoteFs = originalPath.getFileSystem(conf)
    var newPath = originalPath
    if (! compareFs(remoteFs, fs)) {
      newPath = new Path(dstDir, originalPath.getName())
      logInfo("Uploading " + originalPath + " to " + newPath)
      FileUtil.copy(remoteFs, originalPath, fs, newPath, false, conf)
      fs.setReplication(newPath, replication)
      if (setPerms) fs.setPermission(newPath, new FsPermission(APP_FILE_PERMISSION))
    } 
    // Resolve any symlinks in the URI path so using a "current" symlink to point to a specific
    // version shows the specific version in the distributed cache configuration
    val qualPath = fs.makeQualified(newPath)
    val fc = FileContext.getFileContext(qualPath.toUri(), conf)
    val destPath = fc.resolvePath(qualPath)
    destPath
  }

  def prepareLocalResources(appStagingDir: String): HashMap[String, LocalResource] = {
    logInfo("Preparing Local resources")
    // Upload Spark and the application JAR to the remote file system if necessary. Add them as
    // local resources to the AM.
    val fs = FileSystem.get(conf)

    val delegTokenRenewer = Master.getMasterPrincipal(conf)
    if (UserGroupInformation.isSecurityEnabled()) {
      if (delegTokenRenewer == null || delegTokenRenewer.length() == 0) {
        logError("Can't get Master Kerberos principal for use as renewer")
        System.exit(1)
      }
    }
    val dst = new Path(fs.getHomeDirectory(), appStagingDir)
    val replication = System.getProperty("spark.yarn.submit.file.replication", "3").toShort

    if (UserGroupInformation.isSecurityEnabled()) {
      val dstFs = dst.getFileSystem(conf)
      dstFs.addDelegationTokens(delegTokenRenewer, credentials)
    }
    val localResources = HashMap[String, LocalResource]()
    FileSystem.mkdirs(fs, dst, new FsPermission(STAGING_DIR_PERMISSION))

    val statCache: Map[URI, FileStatus] = HashMap[URI, FileStatus]()

    Map(Client.SPARK_JAR -> System.getenv("SPARK_JAR"), Client.APP_JAR -> args.userJar, 
      Client.LOG4J_PROP -> System.getenv("SPARK_LOG4J_CONF"))
    .foreach { case(destName, _localPath) =>
      val localPath: String = if (_localPath != null) _localPath.trim() else ""
      if (! localPath.isEmpty()) {
        var localURI = new URI(localPath)
        // if not specified assume these are in the local filesystem to keep behavior like Hadoop
        if (localURI.getScheme() == null) {
          localURI = new URI(FileSystem.getLocal(conf).makeQualified(new Path(localPath)).toString())
        }
        val setPermissions = if (destName.equals(Client.APP_JAR)) true else false
        val destPath = copyRemoteFile(dst, new Path(localURI), replication, setPermissions)
        distCacheMgr.addResource(fs, conf, destPath, localResources, LocalResourceType.FILE, 
          destName, statCache)
      }
    }

    // handle any add jars
    if ((args.addJars != null) && (!args.addJars.isEmpty())){
      args.addJars.split(',').foreach { case file: String =>
        val localURI = new URI(file.trim())
        val localPath = new Path(localURI)
        val linkname = Option(localURI.getFragment()).getOrElse(localPath.getName())
        val destPath = copyRemoteFile(dst, localPath, replication)
        distCacheMgr.addResource(fs, conf, destPath, localResources, LocalResourceType.FILE, 
          linkname, statCache, true)
      }
    }

    // handle any distributed cache files
    if ((args.files != null) && (!args.files.isEmpty())){
      args.files.split(',').foreach { case file: String =>
        val localURI = new URI(file.trim())
        val localPath = new Path(localURI)
        val linkname = Option(localURI.getFragment()).getOrElse(localPath.getName())
        val destPath = copyRemoteFile(dst, localPath, replication)
        distCacheMgr.addResource(fs, conf, destPath, localResources, LocalResourceType.FILE, 
          linkname, statCache)
      }
    }

    // handle any distributed cache archives
    if ((args.archives != null) && (!args.archives.isEmpty())) {
      args.archives.split(',').foreach { case file:String =>
        val localURI = new URI(file.trim())
        val localPath = new Path(localURI)
        val linkname = Option(localURI.getFragment()).getOrElse(localPath.getName())
        val destPath = copyRemoteFile(dst, localPath, replication)
        distCacheMgr.addResource(fs, conf, destPath, localResources, LocalResourceType.ARCHIVE, 
          linkname, statCache)
      }
    }

    UserGroupInformation.getCurrentUser().addCredentials(credentials)
    return localResources
  }

  def setupLaunchEnv(
      localResources: HashMap[String, LocalResource], 
      stagingDir: String): HashMap[String, String] = {
    logInfo("Setting up the launch environment")
    val log4jConfLocalRes = localResources.getOrElse(Client.LOG4J_PROP, null)

    val env = new HashMap[String, String]()

    Client.populateClasspath(yarnConf, log4jConfLocalRes != null, env)
    env("SPARK_YARN_MODE") = "true"
    env("SPARK_YARN_STAGING_DIR") = stagingDir

    // Set the environment variables to be passed on to the Workers.
    distCacheMgr.setDistFilesEnv(env)
    distCacheMgr.setDistArchivesEnv(env)

    // Allow users to specify some environment variables.
    Apps.setEnvFromInputString(env, System.getenv("SPARK_YARN_USER_ENV"))

    // Add each SPARK-* key to the environment.
    System.getenv().filterKeys(_.startsWith("SPARK")).foreach { case (k,v) => env(k) = v }
    env
  }

  def userArgsToString(clientArgs: ClientArguments): String = {
    val prefix = " --args "
    val args = clientArgs.userArgs
    val retval = new StringBuilder()
    for (arg <- args){
      retval.append(prefix).append(" '").append(arg).append("' ")
    }
    retval.toString
  }

  def createContainerLaunchContext(
      newApp: GetNewApplicationResponse,
      localResources: HashMap[String, LocalResource],
      env: HashMap[String, String]): ContainerLaunchContext = {
    logInfo("Setting up container launch context")
    val amContainer = Records.newRecord(classOf[ContainerLaunchContext])
    amContainer.setLocalResources(localResources)
    amContainer.setEnvironment(env)

    val minResMemory: Int = newApp.getMinimumResourceCapability().getMemory()

    // TODO(harvey): This can probably be a val.
    var amMemory = ((args.amMemory / minResMemory) * minResMemory) +
      ((if ((args.amMemory % minResMemory) == 0) 0 else minResMemory) -
        YarnAllocationHandler.MEMORY_OVERHEAD)

    // Extra options for the JVM
    var JAVA_OPTS = ""

    // Add Xmx for am memory
    JAVA_OPTS += "-Xmx" + amMemory + "m "

    JAVA_OPTS += " -Djava.io.tmpdir=" + 
      new Path(Environment.PWD.$(), YarnConfiguration.DEFAULT_CONTAINER_TEMP_DIR) + " "

<<<<<<< HEAD
    // Commenting it out for now - so that people can refer to the properties if required. Remove
    // it once cpuset version is pushed out. The context is, default gc for server class machines
    // end up using all cores to do gc - hence if there are multiple containers in same node,
    // spark gc effects all other containers performance (which can also be other spark containers)
    // Instead of using this, rely on cpusets by YARN to enforce spark behaves 'properly' in
    // multi-tenant environments. Not sure how default java gc behaves if it is limited to subset
    // of cores on a node.
    val useConcurrentAndIncrementalGC = env.isDefinedAt("SPARK_USE_CONC_INCR_GC") &&
      java.lang.Boolean.parseBoolean(env("SPARK_USE_CONC_INCR_GC"))
    if (useConcurrentAndIncrementalGC) {
      // In our expts, using (default) throughput collector has severe perf ramnifications in
      // multi-tenant machines
=======
    // Commenting it out for now - so that people can refer to the properties if required. Remove it once cpuset version is pushed out.
    // The context is, default gc for server class machines end up using all cores to do gc - hence if there are multiple containers in same
    // node, spark gc effects all other containers performance (which can also be other spark containers)
    // Instead of using this, rely on cpusets by YARN to enforce spark behaves 'properly' in multi-tenant environments. Not sure how default java gc behaves if it is
    // limited to subset of cores on a node.
    if (env.isDefinedAt("SPARK_USE_CONC_INCR_GC") && java.lang.Boolean.parseBoolean(env("SPARK_USE_CONC_INCR_GC"))) {
      // In our expts, using (default) throughput collector has severe perf ramnifications in multi-tenant machines
>>>>>>> 2fead510
      JAVA_OPTS += " -XX:+UseConcMarkSweepGC "
      JAVA_OPTS += " -XX:+CMSIncrementalMode "
      JAVA_OPTS += " -XX:+CMSIncrementalPacing "
      JAVA_OPTS += " -XX:CMSIncrementalDutyCycleMin=0 "
      JAVA_OPTS += " -XX:CMSIncrementalDutyCycle=10 "
    }

    if (env.isDefinedAt("SPARK_JAVA_OPTS")) {
      JAVA_OPTS += env("SPARK_JAVA_OPTS") + " "
    }

<<<<<<< HEAD
    // Command for the ApplicationMaster.
    var javaCommand = "java";
=======
    // Command for the ApplicationMaster
    var javaCommand = "java"
>>>>>>> 2fead510
    val javaHome = System.getenv("JAVA_HOME")
    if ((javaHome != null && !javaHome.isEmpty()) || env.isDefinedAt("JAVA_HOME")) {
      javaCommand = Environment.JAVA_HOME.$() + "/bin/java"
    }

    val commands = List[String](javaCommand + 
      " -server " +
      JAVA_OPTS +
      " org.apache.spark.deploy.yarn.ApplicationMaster" +
      " --class " + args.userClass + 
      " --jar " + args.userJar +
      userArgsToString(args) +
      " --worker-memory " + args.workerMemory +
      " --worker-cores " + args.workerCores +
      " --num-workers " + args.numWorkers +
      " 1> " + ApplicationConstants.LOG_DIR_EXPANSION_VAR + "/stdout" +
      " 2> " + ApplicationConstants.LOG_DIR_EXPANSION_VAR + "/stderr")
    logInfo("Command for the ApplicationMaster: " + commands(0))
    amContainer.setCommands(commands)

    val capability = Records.newRecord(classOf[Resource]).asInstanceOf[Resource]
    // Memory for the ApplicationMaster.
    capability.setMemory(args.amMemory + YarnAllocationHandler.MEMORY_OVERHEAD)
    amContainer.setResource(capability)

    // Setup security tokens.
    val dob = new DataOutputBuffer()
    credentials.writeTokenStorageToStream(dob)
    amContainer.setContainerTokens(ByteBuffer.wrap(dob.getData()))

    amContainer
  }

  def submitApp(appContext: ApplicationSubmissionContext) = {
    // Submit the application to the applications manager.
    logInfo("Submitting application to ASM")
    super.submitApplication(appContext)
  }

  def monitorApplication(appId: ApplicationId): Boolean = {  
    while (true) {
      Thread.sleep(1000)
      val report = super.getApplicationReport(appId)

      logInfo("Application report from ASM: \n" +
        "\t application identifier: " + appId.toString() + "\n" +
        "\t appId: " + appId.getId() + "\n" +
        "\t clientToken: " + report.getClientToken() + "\n" +
        "\t appDiagnostics: " + report.getDiagnostics() + "\n" +
        "\t appMasterHost: " + report.getHost() + "\n" +
        "\t appQueue: " + report.getQueue() + "\n" +
        "\t appMasterRpcPort: " + report.getRpcPort() + "\n" +
        "\t appStartTime: " + report.getStartTime() + "\n" +
        "\t yarnAppState: " + report.getYarnApplicationState() + "\n" +
        "\t distributedFinalState: " + report.getFinalApplicationStatus() + "\n" +
        "\t appTrackingUrl: " + report.getTrackingUrl() + "\n" +
        "\t appUser: " + report.getUser()
      )

      val state = report.getYarnApplicationState()
      val dsStatus = report.getFinalApplicationStatus()
      if (state == YarnApplicationState.FINISHED || 
        state == YarnApplicationState.FAILED ||
        state == YarnApplicationState.KILLED) {
        return true
      }
    }
    true
  }
}

object Client {
  val SPARK_JAR: String = "spark.jar"
  val APP_JAR: String = "app.jar"
  val LOG4J_PROP: String = "log4j.properties"

  def main(argStrings: Array[String]) {
    // Set an env variable indicating we are running in YARN mode.
    // Note that anything with SPARK prefix gets propagated to all (remote) processes
    System.setProperty("SPARK_YARN_MODE", "true")

    val args = new ClientArguments(argStrings)

    new Client(args).run
  }

  // Based on code from org.apache.hadoop.mapreduce.v2.util.MRApps
  def populateHadoopClasspath(conf: Configuration, env: HashMap[String, String]) {
    for (c <- conf.getStrings(YarnConfiguration.YARN_APPLICATION_CLASSPATH)) {
      Apps.addToEnvironment(env, Environment.CLASSPATH.name, c.trim)
    }
  }

  def populateClasspath(conf: Configuration, addLog4j: Boolean, env: HashMap[String, String]) {
    Apps.addToEnvironment(env, Environment.CLASSPATH.name, Environment.PWD.$())
    // If log4j present, ensure ours overrides all others
    if (addLog4j) {
      Apps.addToEnvironment(env, Environment.CLASSPATH.name, Environment.PWD.$() + 
        Path.SEPARATOR + LOG4J_PROP)
    }
    // Normally the users app.jar is last in case conflicts with spark jars
    val userClasspathFirst = System.getProperty("spark.yarn.user.classpath.first", "false")
      .toBoolean
    if (userClasspathFirst) {
      Apps.addToEnvironment(env, Environment.CLASSPATH.name, Environment.PWD.$() + 
        Path.SEPARATOR + APP_JAR)
    }
    Apps.addToEnvironment(env, Environment.CLASSPATH.name, Environment.PWD.$() + 
      Path.SEPARATOR + SPARK_JAR)
    Client.populateHadoopClasspath(conf, env)

    if (!userClasspathFirst) {
      Apps.addToEnvironment(env, Environment.CLASSPATH.name, Environment.PWD.$() + 
        Path.SEPARATOR + APP_JAR)
    }
    Apps.addToEnvironment(env, Environment.CLASSPATH.name, Environment.PWD.$() + 
      Path.SEPARATOR + "*")
  }
}<|MERGE_RESOLUTION|>--- conflicted
+++ resolved
@@ -27,12 +27,9 @@
 import org.apache.hadoop.conf.Configuration
 import org.apache.hadoop.fs.{FileContext, FileStatus, FileSystem, Path, FileUtil}
 import org.apache.hadoop.fs.permission.FsPermission;
+import org.apache.hadoop.io.DataOutputBuffer
 import org.apache.hadoop.mapred.Master
-<<<<<<< HEAD
 import org.apache.hadoop.net.NetUtils
-=======
-import org.apache.hadoop.io.DataOutputBuffer
->>>>>>> 2fead510
 import org.apache.hadoop.security.UserGroupInformation
 import org.apache.hadoop.yarn.api._
 import org.apache.hadoop.yarn.api.ApplicationConstants.Environment
@@ -43,17 +40,9 @@
 import org.apache.hadoop.yarn.ipc.YarnRPC
 import org.apache.hadoop.yarn.util.{Apps, Records}
 
-<<<<<<< HEAD
 import org.apache.spark.Logging 
 import org.apache.spark.util.Utils
 import org.apache.spark.deploy.SparkHadoopUtil
-=======
-import scala.collection.mutable.HashMap
-import scala.collection.mutable.Map
-import scala.collection.JavaConversions._
-
-import org.apache.spark.Logging
->>>>>>> 2fead510
 
 
 class Client(conf: Configuration, args: ClientArguments) extends YarnClientImpl with Logging {
@@ -133,12 +122,7 @@
         queueInfo.getApplications.size,
         queueInfo.getChildQueues.size)
   }
-<<<<<<< HEAD
-
-
-=======
-  
->>>>>>> 2fead510
+
   def verifyClusterResources(app: GetNewApplicationResponse) = { 
     val maxMem = app.getMaximumResourceCapability().getMemory()
     logInfo("Max mem capabililty of a single resource in this cluster " + maxMem)
@@ -366,7 +350,6 @@
     JAVA_OPTS += " -Djava.io.tmpdir=" + 
       new Path(Environment.PWD.$(), YarnConfiguration.DEFAULT_CONTAINER_TEMP_DIR) + " "
 
-<<<<<<< HEAD
     // Commenting it out for now - so that people can refer to the properties if required. Remove
     // it once cpuset version is pushed out. The context is, default gc for server class machines
     // end up using all cores to do gc - hence if there are multiple containers in same node,
@@ -379,15 +362,6 @@
     if (useConcurrentAndIncrementalGC) {
       // In our expts, using (default) throughput collector has severe perf ramnifications in
       // multi-tenant machines
-=======
-    // Commenting it out for now - so that people can refer to the properties if required. Remove it once cpuset version is pushed out.
-    // The context is, default gc for server class machines end up using all cores to do gc - hence if there are multiple containers in same
-    // node, spark gc effects all other containers performance (which can also be other spark containers)
-    // Instead of using this, rely on cpusets by YARN to enforce spark behaves 'properly' in multi-tenant environments. Not sure how default java gc behaves if it is
-    // limited to subset of cores on a node.
-    if (env.isDefinedAt("SPARK_USE_CONC_INCR_GC") && java.lang.Boolean.parseBoolean(env("SPARK_USE_CONC_INCR_GC"))) {
-      // In our expts, using (default) throughput collector has severe perf ramnifications in multi-tenant machines
->>>>>>> 2fead510
       JAVA_OPTS += " -XX:+UseConcMarkSweepGC "
       JAVA_OPTS += " -XX:+CMSIncrementalMode "
       JAVA_OPTS += " -XX:+CMSIncrementalPacing "
@@ -399,13 +373,8 @@
       JAVA_OPTS += env("SPARK_JAVA_OPTS") + " "
     }
 
-<<<<<<< HEAD
-    // Command for the ApplicationMaster.
-    var javaCommand = "java";
-=======
     // Command for the ApplicationMaster
     var javaCommand = "java"
->>>>>>> 2fead510
     val javaHome = System.getenv("JAVA_HOME")
     if ((javaHome != null && !javaHome.isEmpty()) || env.isDefinedAt("JAVA_HOME")) {
       javaCommand = Environment.JAVA_HOME.$() + "/bin/java"
